### Safe Transaction Gas Limit (safeTxGas)
In this document will describe the behaviour of the internal gas limit (aka `safeTxGas`) for the [1.3.0](https://github.com/safe-global/safe-contracts/releases/tag/v1.3.0-libs.0) version of the Safe Contracts.

There have been changes to this behaviour with the [1.3.0](https://github.com/safe-global/safe-contracts/blob/main/CHANGELOG.md#version-130) version of the Safe contract (see [#274](https://github.com/safe-global/safe-contracts/issues/274))

The behaviour of `safeTxGas` depends on the `gasPrice` value of the Safe transaction. 

#### With gas refund

If `gasPrice` is set to a value `>0` the Safe contracts will issue a refund for the gas costs incurred the execution of the Safe transaction. An example where this can be used is the relayers. These would execute the Safe transaction after it has been signed by the owners and then would get refunded for the execution.

The logic for this can be seen in [`Safe.sol`](https://github.com/safe-global/safe-contracts/blob/main/contracts/Safe.sol#L183-L185):
```js
if (gasPrice > 0) {
    payment = handlePayment(gasUsed, baseGas, gasPrice, gasToken, refundReceiver);
}
```

In this case the Safe contract will use the gas specified by the `safeTxGas` to execute the Safe transaction as it is not possible to adjust this later on by sending more gas along. This is important to prevent that the "relayer" can increase the amount of gas used and therefore also increase the refund being issued.

The Safe contract will "catch" the error if the Safe transaction fails (e.g. because of a revert in the target contract or out of gas) and still issue a refund for the used gas. 

This also results in the `nonce` of this transaction being used, so it is not possible to retry the transaction at a later point.

#### Without gas refund

If `gasPrice` is set to `0` then the Safe contracts will **not** issue a refund after the Safe transaction exection. 

Therefore it is not necessary to be as strict on the gas being passed along with the execution of the Safe transaction. As no refund is triggered the Safe will not pay for the execution costs, based on this the Safe contracts will send along all available case when no refund is used.

Before the execution the Safe contracts always check if enough gas is available to satisfy the `safeTxGas`. This can be seen in [`Safe.sol`](hhttps://github.com/safe-global/safe-contracts/blob/main/contracts/Safe.sol#L168-L170):
```js
require(gasleft() >= ((safeTxGas * 64) / 63).max(safeTxGas + 2500) + 500, "GS010");
```

**Therefore the `safeTxGas` behaves like a "minimum" gas value, that needs to be available, when it is set to a value > 0**

If the Safe transaction fails (e.g. because of a revert in the target contract or out of gas) the Safe contract will "catch" the error and still increase the `nonce` so that the transaction cannot be tried again.

This essentially means if you set a `safeTxGas` that is too low, your transaction might fail with out of gas and it is not possible to retry the same transaction, therefore it is important to set a correct `safeTxGas` value. 

Most wallets will estimate Ethereum transaction by checking with what gas limit the transaction does not revert. As the Safe contracts will "catch" the internal revert, most wallets will estimate the gas limit to the minimum value required to satisfy the `safeTxGas`. This makes it very important to correctly estimate the `safeTxGas` value.

To make it easier to set the `safeTxGas` value a change has been made with the 1.3.0 version of the Safe contracts:

**When `safeTxGas` is set to `0`, the Safe contract will revert if the internal Safe transaction fails** (see [#274](https://github.com/safe-global/safe-contracts/issues/274))

<<<<<<< HEAD
That means if `safeTxGas` is set to `0` the Safe contract sents along all awailable gas when performing the internal Safe transaction. If that transaction fails the Safe will revert and therefore also undo all State changes. This can be seen in [`Safe.sol`](https://github.com/safe-global/safe-contracts/blob/main/contracts/Safe.sol#L178-L180):
=======
That means if `safeTxGas` is set to `0` the Safe contract sents along all available gas when performing the internal Safe transaction. If that transaction fails the Safe will revert and therefore also undo all State changes. This can be seen in [`GnosisSafe.sol`](https://github.com/safe-global/safe-contracts/blob/main/contracts/GnosisSafe.sol#L178-L180):
>>>>>>> 37b4c882
```js
require(success || safeTxGas != 0 || gasPrice != 0, "GS013");
```

As this also means that the `nonce` for this transaction is **not** used, **it is possible to retry the transaction in the future**.

This logic also improves how the default Ethereum gas estimation works for Safe transaction executions. As the Safe contract reverts if the internal Safe transactions fails (e.g. because of a revert in the target contract or out of gas) the Wallet will propose a gas limit high enough to ensure that internal Safe transaction is successful or the wallet will display an error that the gas limit for the transaction could not be estimated.

It is potentially dangerous to have a signed, but unexecuted, Safe transaction sitting around. To cancel such a transaction it is necessary to execute another Safe transaction with the same `nonce` (e.g. a Safe transaction to the Safe itself with `value = 0`, `data = '0x'` and `operation = 0`).


#### Migration from <1.3.0

To get the same behaviour of previous Safe contract versions with `safeTxGas` set to `0` it is possible to set the `safeTxGas` to `1`.<|MERGE_RESOLUTION|>--- conflicted
+++ resolved
@@ -1,43 +1,47 @@
 ### Safe Transaction Gas Limit (safeTxGas)
+
 In this document will describe the behaviour of the internal gas limit (aka `safeTxGas`) for the [1.3.0](https://github.com/safe-global/safe-contracts/releases/tag/v1.3.0-libs.0) version of the Safe Contracts.
 
 There have been changes to this behaviour with the [1.3.0](https://github.com/safe-global/safe-contracts/blob/main/CHANGELOG.md#version-130) version of the Safe contract (see [#274](https://github.com/safe-global/safe-contracts/issues/274))
 
-The behaviour of `safeTxGas` depends on the `gasPrice` value of the Safe transaction. 
+The behaviour of `safeTxGas` depends on the `gasPrice` value of the Safe transaction.
 
 #### With gas refund
 
 If `gasPrice` is set to a value `>0` the Safe contracts will issue a refund for the gas costs incurred the execution of the Safe transaction. An example where this can be used is the relayers. These would execute the Safe transaction after it has been signed by the owners and then would get refunded for the execution.
 
 The logic for this can be seen in [`Safe.sol`](https://github.com/safe-global/safe-contracts/blob/main/contracts/Safe.sol#L183-L185):
+
 ```js
 if (gasPrice > 0) {
-    payment = handlePayment(gasUsed, baseGas, gasPrice, gasToken, refundReceiver);
+  payment = handlePayment(gasUsed, baseGas, gasPrice, gasToken, refundReceiver);
 }
 ```
 
 In this case the Safe contract will use the gas specified by the `safeTxGas` to execute the Safe transaction as it is not possible to adjust this later on by sending more gas along. This is important to prevent that the "relayer" can increase the amount of gas used and therefore also increase the refund being issued.
 
-The Safe contract will "catch" the error if the Safe transaction fails (e.g. because of a revert in the target contract or out of gas) and still issue a refund for the used gas. 
+The Safe contract will "catch" the error if the Safe transaction fails (e.g. because of a revert in the target contract or out of gas) and still issue a refund for the used gas.
 
 This also results in the `nonce` of this transaction being used, so it is not possible to retry the transaction at a later point.
 
 #### Without gas refund
 
-If `gasPrice` is set to `0` then the Safe contracts will **not** issue a refund after the Safe transaction exection. 
+If `gasPrice` is set to `0` then the Safe contracts will **not** issue a refund after the Safe transaction exection.
 
 Therefore it is not necessary to be as strict on the gas being passed along with the execution of the Safe transaction. As no refund is triggered the Safe will not pay for the execution costs, based on this the Safe contracts will send along all available case when no refund is used.
 
 Before the execution the Safe contracts always check if enough gas is available to satisfy the `safeTxGas`. This can be seen in [`Safe.sol`](hhttps://github.com/safe-global/safe-contracts/blob/main/contracts/Safe.sol#L168-L170):
+
 ```js
-require(gasleft() >= ((safeTxGas * 64) / 63).max(safeTxGas + 2500) + 500, "GS010");
+require(gasleft() >=
+  ((safeTxGas * 64) / 63).max(safeTxGas + 2500) + 500, "GS010");
 ```
 
 **Therefore the `safeTxGas` behaves like a "minimum" gas value, that needs to be available, when it is set to a value > 0**
 
 If the Safe transaction fails (e.g. because of a revert in the target contract or out of gas) the Safe contract will "catch" the error and still increase the `nonce` so that the transaction cannot be tried again.
 
-This essentially means if you set a `safeTxGas` that is too low, your transaction might fail with out of gas and it is not possible to retry the same transaction, therefore it is important to set a correct `safeTxGas` value. 
+This essentially means if you set a `safeTxGas` that is too low, your transaction might fail with out of gas and it is not possible to retry the same transaction, therefore it is important to set a correct `safeTxGas` value.
 
 Most wallets will estimate Ethereum transaction by checking with what gas limit the transaction does not revert. As the Safe contracts will "catch" the internal revert, most wallets will estimate the gas limit to the minimum value required to satisfy the `safeTxGas`. This makes it very important to correctly estimate the `safeTxGas` value.
 
@@ -45,11 +49,8 @@
 
 **When `safeTxGas` is set to `0`, the Safe contract will revert if the internal Safe transaction fails** (see [#274](https://github.com/safe-global/safe-contracts/issues/274))
 
-<<<<<<< HEAD
-That means if `safeTxGas` is set to `0` the Safe contract sents along all awailable gas when performing the internal Safe transaction. If that transaction fails the Safe will revert and therefore also undo all State changes. This can be seen in [`Safe.sol`](https://github.com/safe-global/safe-contracts/blob/main/contracts/Safe.sol#L178-L180):
-=======
-That means if `safeTxGas` is set to `0` the Safe contract sents along all available gas when performing the internal Safe transaction. If that transaction fails the Safe will revert and therefore also undo all State changes. This can be seen in [`GnosisSafe.sol`](https://github.com/safe-global/safe-contracts/blob/main/contracts/GnosisSafe.sol#L178-L180):
->>>>>>> 37b4c882
+That means if `safeTxGas` is set to `0` the Safe contract sends along all the available gas when performing the internal Safe transaction. If that transaction fails the Safe will revert and therefore also undo all State changes. This can be seen in [`Safe.sol`](https://github.com/safe-global/safe-contracts/blob/main/contracts/Safe.sol#L178-L180):
+
 ```js
 require(success || safeTxGas != 0 || gasPrice != 0, "GS013");
 ```
@@ -60,7 +61,6 @@
 
 It is potentially dangerous to have a signed, but unexecuted, Safe transaction sitting around. To cancel such a transaction it is necessary to execute another Safe transaction with the same `nonce` (e.g. a Safe transaction to the Safe itself with `value = 0`, `data = '0x'` and `operation = 0`).
 
-
 #### Migration from <1.3.0
 
 To get the same behaviour of previous Safe contract versions with `safeTxGas` set to `0` it is possible to set the `safeTxGas` to `1`.